--- conflicted
+++ resolved
@@ -33,13 +33,4 @@
 
 ## Copyright and License
 Copyright 2022, [KIM Keep In Mind GmbH](https://www.keepinmind.info/)
-Licensed under the [Apache License, Version 2.0](LICENSE)
-
-<<<<<<< HEAD
-
-=======
-## TODOS
-* [x] Filter out streams we're not following to avoid an overflow. Consider
-  setting a maximum limit on the partial packets the StreamQueue may collect.
-* [x] Get rid of Agent in Demuxer
->>>>>>> d6acb548
+Licensed under the [Apache License, Version 2.0](LICENSE)